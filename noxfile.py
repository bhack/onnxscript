--- conflicted
+++ resolved
@@ -26,11 +26,7 @@
     "pytest!=7.1.0",
     "pyyaml",
 )
-<<<<<<< HEAD
-ONNX = "onnx==1.15.0"
-=======
 ONNX = "onnx==1.15"
->>>>>>> e87e05d4
 ONNX_RUNTIME = "onnxruntime==1.16.1"
 PYTORCH = "torch==2.1.0"
 TORCHVISON = "torchvision==0.16"
