--- conflicted
+++ resolved
@@ -163,12 +163,11 @@
             return op.Clip(x, None, max)
         self.validate_save(clipmax)
 
-<<<<<<< HEAD
     def test_function_opset_versioning(self):
         from onnxscript.test.models import function_opset_versioning
         # self.validate_save(function_opset_versioning.Elu15, shape_inference=True)
         self.validate_save(function_opset_versioning.Elu16, shape_inference=True)
-=======
+
     def test_type_double(self):
         from onnxscript.test.models import type_double
         fcts = self.validate_save(type_double, check_ort=False)
@@ -186,7 +185,6 @@
         g = f.graph.node[3].attribute[1].g
         self.assertEqual(g.output[0].type.tensor_type.elem_type, 11)
         self.validate_save(type_double, check_ort=True)
->>>>>>> d761f0dd
 
 
 if __name__ == '__main__':
