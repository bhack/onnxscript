--- conflicted
+++ resolved
@@ -8,41 +8,25 @@
 from onnxscript.onnx import opset15 as op
 
 
-<<<<<<< HEAD
 @script()
-=======
-@script(CustomOpset('this', 1))
->>>>>>> 8dbc605f
 def MySelu(X: FLOAT[None], alpha: FLOAT[1], gamma: FLOAT[1]) -> FLOAT[None]:
     zero = op.Constant(value_float=1.)
     neg = gamma * (alpha * op.Exp(X) - alpha)
     pos = gamma * X
     return op.Where(X <= zero, neg, pos)
 
-<<<<<<< HEAD
 @script()
-=======
-@script(CustomOpset('this', 1))
->>>>>>> 8dbc605f
 def MyElu(X: FLOAT[None], beta: FLOAT[1]) -> FLOAT[None]:
     alpha = op.Constant(value_float=1.)
     return MySelu(X, alpha, beta)
 
-<<<<<<< HEAD
 @script()
-=======
-@script(CustomOpset('this', 1))
->>>>>>> 8dbc605f
 def MyEluB(X: FLOAT[None], beta: FLOAT[1]) -> FLOAT[None]:
     alpha = op.Constant(value_float=1.)
     res = MySelu(X, alpha, beta)
     return res
 
-<<<<<<< HEAD
 @script()
-=======
-@script(CustomOpset('this', 1))
->>>>>>> 8dbc605f
 def MyEluC(X: FLOAT[None], beta: FLOAT[1]) -> FLOAT[None]:
     alpha = op.Constant(value_float=1.)
     res = op.Identity(MySelu(X, alpha, beta))
