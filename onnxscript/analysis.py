--- conflicted
+++ resolved
@@ -106,11 +106,7 @@
         except (TypeError, AttributeError):
             pass
         raise ValueError(DebugInfo(stmt, converter).msg(
-<<<<<<< HEAD
-            f"Unsupported statement type: {type(stmt)!r}."))
-=======
             f"Unsupported statement type {type(stmt)!r}."))
->>>>>>> f784dafa
 
     assert isinstance(fun, ast.FunctionDef)
     live = set()
@@ -146,10 +142,6 @@
         if isinstance(stmt, ast.Break):
             return live_out
         raise ValueError(DebugInfo(stmt, converter).msg(
-<<<<<<< HEAD
-            f"Unsupported statement type: {type(stmt)!r}."))
-=======
             f"Unsupported statement type {type(stmt)!r}."))
->>>>>>> f784dafa
 
     return visitBlock(stmts, set())