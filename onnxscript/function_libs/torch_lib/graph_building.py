"""Graph building functions for torchscript graph backend."""
from __future__ import annotations

import ctypes
import logging
<<<<<<< HEAD
=======
import os
import tempfile
>>>>>>> 677b0761
import typing
import warnings
from typing import Any, Dict, Final, List, Mapping, Optional, Sequence, Tuple, Union

import numpy as np
import onnx
import onnx.checker
import onnx.defs
import onnx.helper
import onnx.shape_inference
import torch
from torch.onnx import _type_utils
from typing_extensions import TypeAlias

import onnxscript
from onnxscript import evaluator
from onnxscript import tensor as onnxscript_tensor
from onnxscript._internal import param_manipulation, runtime_typing

__all__ = [
    "TorchScriptTensor",
    "TorchScriptGraph",
    "TorchScriptTracingEvaluator",
]


ValidArgumentType: TypeAlias = Union[
    "TorchScriptTensor",
    Sequence["TorchScriptTensor"],
    Sequence[float],
    Sequence[int],
    str,
    int,
    float,
    bool,
    None,
]
ValidInputType: TypeAlias = Union[
    "TorchScriptTensor",
    Sequence["TorchScriptTensor"],
    Sequence[float],
    Sequence[int],
    str,
    int,
    float,
    bool,
    None,
]
ValidTorchValueType: TypeAlias = Union[
    torch.Value,
    Sequence[torch.Value],
    Sequence[float],
    Sequence[int],
    str,
    int,
    float,
    bool,
    None,
]

# Be sure to leave ample room for the rest of the proto fields.
_LARGE_MODEL_SIZE_THRESHOLD = int(2**30 * 1.8)  # 1.8GB

# TODO(justinchuby): Build a context manager to handle source information.


def _rename_intermediate_value(name: str) -> str:
    """Prepend `_val_` to a numeric tensor name make it valid in ONNX.

    The TorchScript graph creates numeric value names by default. e.g. `0`, `1`.
    These are not legal ONNX tensor names, since ONNX requires the names to be valid
    C variable names.

    It also improves readability by making the names less likely to be confused
    with shape values.
    """
    if name.isdigit():
        # Prefix with `_` to avoid name collision
        return f"_val_{name}"
    return name


class TorchScriptTensor(onnxscript_tensor.Tensor):
    """A onnxscript tensor that wraps a torchscript Value."""

    def __init__(self, value: torch.Value):
        super().__init__(None)
        self._torch_value: torch.Value = value
        self._concrete_value: Optional[np.ndarray] = None
        self._shape: Optional[Tuple[int | None, ...]] = None
        self._torch_dtype: Optional[torch.dtype] = None
        self._name: Optional[str] = None
        self._is_complex: bool = False

    def __repr__(self):
        return f"TorchScriptTensor('{self._torch_value!r}')"

    @property  # type: ignore[override]
    def value(self) -> Optional[np.ndarray]:
        return self._concrete_value

    @value.setter
    def value(self, value: np.ndarray):
        self._concrete_value = value

    @property
    @runtime_typing.checked
    def name(self) -> str:
        if self._name is not None:
            return self._name
        return self._torch_value.debugName()

    @name.setter
    @runtime_typing.checked
    def name(self, name: str):
        self._name = name
        self._torch_value.setDebugName(name)

    @property  # type: ignore[override]
    def rank(self) -> int | None:
        value_type = self._torch_value.type()
        if value_type is None:
            return None
        value_type = typing.cast(torch.TensorType, value_type)
        return value_type.dim()

    @property  # type: ignore[override]
    def shape(self) -> Tuple[int | None, ...] | None:
        if self._shape is not None:
            return self._shape

        value_type = self._torch_value.type()
        if value_type is None:
            return None
        value_type = typing.cast(torch.TensorType, value_type)
        if isinstance(value_type, torch.OptionalType):
            shape = value_type.getElementType().varyingSizes()  # type: ignore[attr-defined]
        else:
            shape = value_type.varyingSizes()
        if shape is None:
            return None
        return tuple(shape)

    @shape.setter
    def shape(self, shape: Tuple[int | None, ...]):
        self._shape = shape
        self._torch_value.setType(self._torch_value.type().with_sizes(list(shape)))

    @property  # type: ignore[override]
    def dtype(self) -> torch.dtype | None:
        # TODO: Return numpy dtype
        if self._torch_dtype is not None:
            return self._torch_dtype
        torch_dtype = _type_utils.JitScalarType.from_value(  # type: ignore[attr-defined]
            self._torch_value, default=_type_utils.JitScalarType.UNDEFINED
        )
        if torch_dtype == _type_utils.JitScalarType.UNDEFINED:
            return None
        self._torch_dtype = torch_dtype.dtype()
        return self._torch_dtype

    @dtype.setter
    def dtype(self, dtype: torch.dtype):
        self._torch_dtype = dtype
        self._torch_value.setType(self._torch_value.type().with_dtype(dtype))

    @property
    def is_complex(self) -> bool:
        return self._is_complex

    @is_complex.setter
    def is_complex(self, is_complex: bool):
        self._is_complex = is_complex

    @property
    def onnx_dtype(self):
        return _type_utils.JitScalarType.from_value(  # type: ignore[attr-defined]
            self._torch_value, _type_utils.JitScalarType.UNDEFINED
        ).onnx_type()

    def symbolic_value(self) -> torch.Value:
        """The symbolic Value in torch.Graph."""
        return self._torch_value


@runtime_typing.checked
def _unwrap_tensor_to_torch_value(
    value: Union[
        ValidArgumentType, Mapping[str, ValidArgumentType], Sequence[ValidArgumentType]
    ]
) -> Union[
    ValidTorchValueType,
    Dict[str, ValidTorchValueType],
    List[ValidTorchValueType],
    Tuple[ValidTorchValueType, ...],
]:
    """Unwrap the TorchScriptTensor to torch.Value."""
    if isinstance(value, TorchScriptTensor):
        return value.symbolic_value()
    if isinstance(value, dict):
        return {k: _unwrap_tensor_to_torch_value(v) for k, v in value.items()}  # type: ignore[misc,return-value]
    if isinstance(value, list):
        return [_unwrap_tensor_to_torch_value(v) for v in value]  # type: ignore[misc,return-value]
    if isinstance(value, tuple):
        return tuple(_unwrap_tensor_to_torch_value(v) for v in value)  # type: ignore[misc,return-value]

    # A normal python value
    return value  # type: ignore[return-value]


@runtime_typing.checked
def _wrap_torch_value_to_tensor(
    value: Union[torch.Value, Mapping[str, ValidTorchValueType], Sequence[ValidTorchValueType]]
) -> Union[
    ValidArgumentType,
    Dict[str, ValidArgumentType],
    List[ValidArgumentType],
    Tuple[ValidArgumentType, ...],
]:
    """Wrap torch.Value to TorchScriptTensor."""
    if isinstance(value, torch.Value):
        return TorchScriptTensor(value)
    if isinstance(value, dict):
        return {k: _wrap_torch_value_to_tensor(v) for k, v in value.items()}  # type: ignore[misc,return-value]
    if isinstance(value, list):
        return [_wrap_torch_value_to_tensor(v) for v in value]  # type: ignore[misc,return-value]
    if isinstance(value, tuple):
        return tuple(_wrap_torch_value_to_tensor(v) for v in value)  # type: ignore[misc,return-value]

    return value  # type: ignore[return-value]


def _unwrap_tensors_to_torch_values(tensors):
    # TODO(justinchuby): Do we really need this?
    if isinstance(tensors, Sequence):
        return [_unwrap_tensor_to_torch_value(output) for output in tensors]
    return _unwrap_tensor_to_torch_value(tensors)


class TorchScriptTracingEvaluator(evaluator.Evaluator):
    """An onnxscript Evaluator that captures the graph into torchscript."""

    def __init__(self, graph: TorchScriptGraph):
        self._graph: TorchScriptGraph = graph

    @property
    def graph(self) -> TorchScriptGraph:
        return self._graph

    def eval(self, schema, inputs, attributes):
        return self._graph.add_op_call(schema, inputs, attributes)

    @runtime_typing.checked
    def eval_function(  # type: ignore[override]
        self,
        function: onnxscript.OnnxFunction,
        args: Sequence[ValidArgumentType],
        kwargs: Mapping[str, ValidArgumentType],
    ):
        # args/kwargs are TorchScriptTensor/python built-in based
        param_schemas = function.param_schemas()
        (
            inputs,
            attributes,
        ) = param_manipulation.separate_input_attributes_from_arguments(
            param_schemas, args, kwargs, fill_defaults=True, allow_extra_kwargs=True
        )
        name_to_schema = {param.name: param for param in param_schemas}
        for name, value in attributes.items():
            param = name_to_schema[name]
            # Cast int to float if needed
            if param.type in {float, "float"}:
                # FIXME(justinchuby): Create invariant on the type of param.type to simplify this
                attributes[name] = float(value)
        return self._graph.add_function_call(function, inputs, attributes)


def _add_initializers(model_proto: onnx.ModelProto, initializers: Mapping[str, torch.Tensor]):
    tensor_protos = []

    for name, tensor in initializers.items():
        tensor = tensor.detach().cpu()
        raw_data = bytes(
            (ctypes.c_ubyte * tensor.element_size() * tensor.numel()).from_address(
                tensor.data_ptr()
            )
        )
        tensor_proto = onnx.helper.make_tensor(
            name=name,
            data_type=_type_utils.JitScalarType.from_dtype(tensor.dtype).onnx_type(),
            dims=tensor.shape,
            vals=raw_data,
            raw=True,
        )
        tensor_protos.append(tensor_proto)
    model_proto.graph.initializer.extend(tensor_protos)


@runtime_typing.checked
def _add_attribute_to_torchscript_node(
    node: torch.Node,
    key: str,
    value: Union[float, int, str, bytes, Sequence[float], Sequence[int], torch.Tensor],
):
    """Initializes the right attribute based on type of value."""
    if isinstance(value, float):
        return node.f_(key, value)
    if isinstance(value, int):
        return node.i_(key, value)
    if isinstance(value, (str, bytes)):
        return node.s_(key, value)  # type: ignore[arg-type]
    if isinstance(value, torch.Tensor):
        return node.t_(key, value)
    if isinstance(value, Sequence):
        if not value:
            # Treat empty sequences as empty list tensors
            # TODO(justinchuby): Revisit ways to determine the type of the empty list
            return node.is_(key, list(value))  # type: ignore[attr-defined]
        if isinstance(value[0], float):
            return node.fs_(key, list(value))  # type: ignore[arg-type]
        if isinstance(value[0], int):
            return node.is_(key, list(value))  # type: ignore[attr-defined]
        raise TypeError(f"Unsupported sequence type '{type(value)}' for attribute '{key}'")
    raise TypeError(f"Unsupported attribute type '{type(value)}' for attribute '{key}'")


@runtime_typing.checked
def _create_op_call_in_torch_graph(
    graph: torch.Graph,
    opname: str,
    *,
    inputs: Sequence[torch.Value],
    attributes: Mapping[str, Any],
    n_outputs: int = 1,
) -> Tuple[torch.Value, ...]:
    """Creates a node representing an onnx op in `graph`.

    Args:
        graph: The torch graph to add the node to.
        opname: The name of the op to add. E.g. "onnx::Add".
        inputs: The onnx inputs to the op.
        attributes: The onnx attributes to the op.
        n_outputs: The number of outputs the op has.

    Returns:
        The outputs of the created node.
    """
    # Filter out None attributes, this can be convenient client side because
    # now they can pass through None attributes, and have them not show up
    attributes = {k: v for k, v in attributes.items() if v is not None}

    node = graph.create(opname, inputs, n_outputs)
    node = graph.insertNode(node)
    node_ouputs = tuple(node.outputs())

    assert len(node_ouputs) == n_outputs
    # Add all attributes
    for key, value in sorted(attributes.items()):
        _add_attribute_to_torchscript_node(node, key, value)

    return node_ouputs


def _tensor_rawdata_size(tensor: torch.Tensor) -> int:
    """Estimate the size of a tensor in bytes.

    Args:
        tensor: The tensor to estimate the size of.

    Returns:
        The estimated size of the tensor in bytes.
    """
    return tensor.numel() * tensor.element_size()


class TorchScriptGraph:
    _LOCAL_FUNCTION_DOMAIN_NAME: Final[str] = "torch_export"
    """The domain name for local functions."""

    def __init__(self, parent_torch_script_graph: Optional[TorchScriptGraph] = None):
        self._torch_graph = torch.Graph()
        # All the functions used, deduplicated by name
        # key: (name, domain)
        self._function_store: Dict[Tuple[str, str], onnxscript.OnnxFunction] = {}
        # Mapping from intializer name to data(torch.Tensor).
        self._initializers: Dict[str, torch.Tensor] = {}
        # Mapping from intializer name to input(TorchScriptTensor).
        self._initializers_inputs: Dict[str, TorchScriptTensor] = {}
        # Mapping from intializer name to input(TorchScriptTensor) from parent graph.
        self._initializers_inputs_from_parent: Dict[str, TorchScriptTensor] = {}
        # Mapping from model local function type name to function graph.
        # Local function type name is expected to be unique. Converter creates
        # a unique name and a unique function graph for every module call.
        self._sub_torch_script_graphs: Dict[str, TorchScriptGraph] = {}
        # Parent graph. None if this is the top level graph.
        self._parent_torch_script_graph = parent_torch_script_graph

    @property
    def torch_graph(self):
        return self._torch_graph

    @property
    def initializers(self) -> Mapping[str, torch.Tensor]:
        return self._initializers

    @property
    def initializers_inputs(self) -> Mapping[str, TorchScriptTensor]:
        return self._initializers_inputs

    @property
    def initializers_inputs_from_parent(self) -> Mapping[str, TorchScriptTensor]:
        return self._initializers_inputs_from_parent

    @property
    def num_outputs(self) -> int:
        return len(list(self._torch_graph.outputs()))

    @runtime_typing.checked
    def add_input(
        self,
        input_name: Optional[str],
        shape: Optional[Union[torch.Size, Sequence[Union[int, str, None]]]] = None,
        dtype: Optional[torch.dtype] = None,
    ) -> TorchScriptTensor:
        if input_name is None:
            # This input argument is None, which is mapped
            # to a NULL value in TorchScript type system.
            torch_value = _create_op_call_in_torch_graph(
                self._torch_graph, "prim::Constant", inputs=(), attributes={}
            )[0]
            torch_value.setType(torch.OptionalType.ofTensor())
        else:
            torch_value = self._torch_graph.addInput(input_name)
            torch_value.setType(torch_value.type().with_dtype(dtype))  # type: ignore[arg-type]
            # TODO(titaiwang): This approach loses the information that "same SymInts
            # indicates same shape", for example, [symint0, symint0, symint1]
            # would all be [None, None, None]
            torch_value.setType(
                torch_value.type().with_sizes(
                    [dim if isinstance(dim, int) else None for dim in shape]  # type: ignore[union-attr]
                )
            )
        tensor_value = _wrap_torch_value_to_tensor(torch_value)
        return tensor_value  # type: ignore[return-value]

    @runtime_typing.checked
    def add_initializer(self, name: str, value: torch.Tensor) -> TorchScriptTensor:
        if name in self._initializers_inputs:
            # NOTE: Previously it raises when `name` is already set. This is relaxed
            # because this will be invoked multiple times when submodule is called
            # multiple times.
            if name in self._initializers and self._initializers[name] is not value:
                raise ValueError(
                    f"Initializer '{name}' exists already with a different value."
                )
            return self._initializers_inputs[name]  # type: ignore[return-value]

        if (
            self != self._parent_torch_script_graph
            and self._parent_torch_script_graph is not None
        ):
            # Only the root graph can have initializers. Add as initializer
            # to root graph, and add as input to current graph.
            self._initializers_inputs_from_parent[
                name
            ] = self._parent_torch_script_graph.add_initializer(name, value)
            torch_value = self._torch_graph.addInput(name)
            torch_value.setType(torch.TensorType.create_from_tensor(value))
            tensor_value = _wrap_torch_value_to_tensor(torch_value)
            self._initializers_inputs[name] = tensor_value  # type: ignore[assignment]
            return tensor_value  # type: ignore[return-value]

        self._initializers[name] = value
        torch_value = self._torch_graph.addInput(name)
        torch_value.setType(torch.TensorType.create_from_tensor(value))
        tensor_value = _wrap_torch_value_to_tensor(torch_value)
        self._initializers_inputs[name] = tensor_value  # type: ignore[assignment]
        return tensor_value  # type: ignore[return-value]

    @runtime_typing.checked
    def register_outputs(
        self, outputs: Union[TorchScriptTensor, Tuple[TorchScriptTensor, ...]]
    ):
        unwrapped_outputs = _unwrap_tensors_to_torch_values(outputs)
        if isinstance(unwrapped_outputs, torch.Value):
            self._torch_graph.registerOutput(unwrapped_outputs)
            return
        assert isinstance(unwrapped_outputs, Sequence)
        for ts_output in unwrapped_outputs:
            assert isinstance(
                ts_output, torch.Value
            ), f"ts_output must be a torch.Value, not {type(ts_output)}"
            self._torch_graph.registerOutput(ts_output)
        return

    def _add_constant_to_graph(self, constant) -> torch.Value:
        if constant is None:
            value = _create_op_call_in_torch_graph(
                self._torch_graph, "prim::Constant", inputs=(), attributes={}
            )[0]
            value.setType(torch.OptionalType.ofTensor())
            value.setDebugName(_rename_intermediate_value(value.debugName()))
            return value

        if isinstance(constant, bool):
            # Be sure to put bool before int, because bool is a subclass of int
            constant_tensor = torch.tensor(constant, dtype=torch.bool)
        elif isinstance(constant, float):
            constant_tensor = torch.tensor(constant, dtype=torch.float)
        elif isinstance(constant, int):
            constant_tensor = torch.tensor(constant, dtype=torch.int64)
        elif isinstance(constant, (tuple, list)) and all(
            isinstance(val, int) for val in constant
        ):
            constant_tensor = torch.tensor(constant, dtype=torch.int64)
        elif isinstance(constant, (tuple, list)) and all(
            isinstance(val, float) for val in constant
        ):
            constant_tensor = torch.tensor(constant, dtype=torch.float)
        else:
            raise TypeError(
                f"Constant input '{constant}' of type '{type(constant)}' is not supported"
            )
        value = _create_op_call_in_torch_graph(
            self._torch_graph,
            "onnx::Constant",
            inputs=(),
            attributes=dict(value=constant_tensor),
        )[0]
        value.setDebugName(_rename_intermediate_value(value.debugName()))
        return value

    @runtime_typing.checked
    def _add_torchscript_op_call(
        self,
        name: str,
        onnx_inputs: Sequence[ValidInputType],
        onnx_attributes: Mapping[str, ValidArgumentType],
        n_outputs: int,
    ) -> Union[TorchScriptTensor, Tuple[TorchScriptTensor, ...]]:
        unwrapped_inputs = _unwrap_tensors_to_torch_values(onnx_inputs)
        graph_inputs = []
        assert isinstance(unwrapped_inputs, Sequence)
        for input in unwrapped_inputs:
            # NOTE(titaiwang): input could be empty list
            if (
                isinstance(input, Sequence)
                and input
                and all(isinstance(elem, torch.Value) for elem in input)
            ):
                # If all elements in the Sequence are torch.Values we know it
                # should be a Sequence input in ONNX.
                input_sequence = _create_op_call_in_torch_graph(
                    self._torch_graph,
                    "onnx::SequenceConstruct",
                    inputs=input,
                    attributes={},
                )[0]
                graph_inputs.append(input_sequence)
            elif not isinstance(input, torch.Value):
                graph_inputs.append(self._add_constant_to_graph(input))
            else:
                graph_inputs.append(input)
        for key, value in onnx_attributes.items():
            assert not isinstance(
                value, TorchScriptTensor
            ), f"ONNX attribute must not be a TorchScriptTensor, got {key}: {value}."
        result = _create_op_call_in_torch_graph(
            self._torch_graph,
            name,
            inputs=graph_inputs,
            attributes=onnx_attributes,
            n_outputs=n_outputs,
        )
        assert result, "Expected at least one output from ONNX op call."
        if len(result) == 1:
            tensor = TorchScriptTensor(result[0])
            tensor.name = _rename_intermediate_value(tensor.name)
            return tensor
        tensors = tuple(TorchScriptTensor(v) for v in result)
        for tensor in tensors:
            tensor.name = _rename_intermediate_value(tensor.name)
        return tensors

    @runtime_typing.checked
    def fetch_function_proto_dict(
        self, opset_version: int
    ) -> Mapping[Tuple[str, str], onnx.FunctionProto]:
        function_proto_dict: Dict[Tuple[str, str], onnx.FunctionProto] = {}
        for (
            sub_graph_name,
            sub_torch_script_graph,
        ) in self._sub_torch_script_graphs.items():
            function_proto_dict.update(
                sub_torch_script_graph.fetch_function_proto_dict(opset_version)
            )
            name_domain = (
                sub_graph_name,
                self._LOCAL_FUNCTION_DOMAIN_NAME,
            )
            assert (
                name_domain not in function_proto_dict
            ), f"Sub graph name already exists. {name_domain}"
            function_proto_dict[name_domain] = sub_torch_script_graph.to_function_proto(
                opset_version, sub_graph_name
            )
        for name_domain, function in self._function_store.items():
            function_proto_dict[name_domain] = function.to_function_proto()
        return function_proto_dict

    @runtime_typing.checked
    def add_op_call(
        self,
        onnx_op_schema: onnx.defs.OpSchema,
        onnx_inputs: Sequence[ValidInputType],
        onnx_attributes: Mapping[str, ValidArgumentType],
    ) -> Union[TorchScriptTensor, Tuple[TorchScriptTensor, ...]]:
        # Compute outputs from the onnx_op op schema
        n_outputs = evaluator.compute_num_outputs(onnx_op_schema, onnx_inputs, onnx_attributes)
        result = self._add_torchscript_op_call(
            f"onnx::{onnx_op_schema.name}",
            onnx_inputs,
            onnx_attributes,
            n_outputs=n_outputs,
        )

        return result

    @runtime_typing.checked
    def add_function_call(
        self,
        onnx_function: onnxscript.OnnxFunction,
        onnx_inputs: Sequence[ValidInputType],
        onnx_attributes: Mapping[str, ValidArgumentType],
    ) -> Union[TorchScriptTensor, Tuple[TorchScriptTensor, ...]]:
        identifier = (onnx_function.name, onnx_function.function_ir.domain)
        self._function_store[identifier] = onnx_function

        # Compute outputs from the function schema
        result = self._add_torchscript_op_call(
            f"{onnx_function.function_ir.domain}::{onnx_function.name}",
            onnx_inputs,
            onnx_attributes,
            n_outputs=len(onnx_function.function_ir.outputs),
        )

        return result

    @runtime_typing.checked
    def add_module_call(
        self,
        name: str,
        sub_torch_script_graph: TorchScriptGraph,
        onnx_inputs: Sequence[ValidInputType],
    ) -> Union[TorchScriptTensor, Tuple[TorchScriptTensor, ...]]:
        self._sub_torch_script_graphs[name] = sub_torch_script_graph
        return self._add_torchscript_op_call(
            f"{self._LOCAL_FUNCTION_DOMAIN_NAME}::{name}",
            onnx_inputs=(
                *onnx_inputs,
                *sub_torch_script_graph.initializers_inputs_from_parent.values(),
            ),
            onnx_attributes={},
            n_outputs=sub_torch_script_graph.num_outputs,
        )

    @runtime_typing.checked
    def to_function_proto(self, opset_version: int, function_name: str) -> onnx.FunctionProto:
        assert len(self.initializers) == 0, "Model local functions cannot have initializers."
        (
            proto,
            _,
            _,
            _,
        ) = self._torch_graph._export_onnx(  # type: ignore[attr-defined] # pylint: disable=protected-access
            initializers={},
            onnx_opset_version=opset_version,
            dynamic_axes={},
            defer_weight_export=False,
            operator_export_type=torch.onnx.OperatorExportTypes.ONNX,
            strip_doc_string=False,
            keep_initializers_as_inputs=False,
            custom_opsets={},
            add_node_names=True,
            onnx_file_path="",  # Large model export. Out of scope.
            node_attr_to_name={},  # Current module as function feature does not utilize attributes.
        )

        onnx_model = onnx.load_from_string(proto)

        # Dissect the model proto and transform to function proto.
        onnx_function = onnx.helper.make_function(
            domain=self._LOCAL_FUNCTION_DOMAIN_NAME,
            fname=function_name,
            inputs=[input.name for input in onnx_model.graph.input],
            outputs=[output.name for output in onnx_model.graph.output],
            nodes=onnx_model.graph.node,
            opset_imports=onnx_model.opset_import,
            doc_string=onnx_model.doc_string,
        )
        # TODO: onnx.checker.check_function(onnx_function)?
        return onnx_function

    @runtime_typing.checked
    def to_model_proto(
        self, opset_version: int, include_initializers: bool = True
    ) -> onnx.ModelProto:
        function_proto_dict: Mapping[
            Tuple[str, str], onnx.FunctionProto
        ] = self.fetch_function_proto_dict(opset_version)
        unique_custom_domains: Dict[str, int] = {}

        for function_proto in function_proto_dict.values():
            # TODO(BowenBao): All local function domain versions are hardcoded as 1.
            unique_custom_domains[function_proto.domain] = 1

<<<<<<< HEAD
        (
            proto,
            _,
            _,
            _,
        ) = self._torch_graph._export_onnx(  # type: ignore[attr-defined] # pylint: disable=protected-access
            initializers={},
=======
        initializers_size = sum(
            _tensor_rawdata_size(tensor) for tensor in self.initializers.values()
        )

        large_model = initializers_size > _LARGE_MODEL_SIZE_THRESHOLD

        export_kwargs: dict[str, Any] = dict(
            initializers=self.initializers if include_initializers else {},
>>>>>>> 677b0761
            onnx_opset_version=opset_version,
            dynamic_axes={},
            defer_weight_export=False,
            operator_export_type=torch.onnx.OperatorExportTypes.ONNX,
            strip_doc_string=False,
            keep_initializers_as_inputs=False,
            custom_opsets={},
            add_node_names=True,
            node_attr_to_name={},
        )
<<<<<<< HEAD
        onnx_model = onnx.load_from_string(proto)
        if include_initializers:
            _add_initializers(onnx_model, self.initializers)
=======

        # We decided to cache the model to disk when the model is large.
        # Alternatively, we could build the ONNX `TensorProto`s in memory
        # and append them to the model proto.
        # We did not do it because it is harder to get right (vs. PyTorch's battle-tested
        # implementation) and creating the `TensorProto`s naively (by converting to numpy)
        # is slow.
        cache_model_to_disk = include_initializers and large_model

        if cache_model_to_disk:
            with tempfile.TemporaryDirectory() as temp_dir:
                onnx_file_path = os.path.join(temp_dir, "exported_model.onnx")
                export_kwargs["onnx_file_path"] = onnx_file_path
                (
                    proto,
                    _,
                    _,
                    _,
                ) = self._torch_graph._export_onnx(  # type: ignore[attr-defined] # pylint: disable=protected-access
                    **export_kwargs
                )
                onnx_model = onnx.load_from_string(proto)
                onnx.load_external_data_for_model(onnx_model, temp_dir)
        else:
            (
                proto,
                _,
                _,
                _,
            ) = self._torch_graph._export_onnx(  # type: ignore[attr-defined] # pylint: disable=protected-access
                **export_kwargs
            )
            onnx_model = onnx.load_from_string(proto)

>>>>>>> 677b0761
        onnx_model.functions.extend(function_proto_dict.values())

        # `_export_onnx` only exports opset_imports that is visible to it. It does not
        # export opset_imports for nested functions, since it does not have access to
        # them. We manually add them back and merge with existing opset_imports in the
        # model proto.
        while len(onnx_model.opset_import) > 0:
            opsetid = onnx_model.opset_import.pop()
            unique_custom_domains[opsetid.domain] = opsetid.version
        onnx_model.opset_import.extend(
            [
                onnx.helper.make_opsetid(domain, version)
                for domain, version in unique_custom_domains.items()
            ]
        )

        try:
            if not cache_model_to_disk:
                # Only check the model if it is in memory.
                # Otherwise the checker and shape_inference will fail because
                # we cannot serialize the model.
                onnx_model = onnx.shape_inference.infer_shapes(
                    onnx_model, check_type=True, strict_mode=False, data_prop=True
                )
                onnx.checker.check_model(onnx_model, full_check=True)
        except (onnx.checker.ValidationError, onnx.shape_inference.InferenceError) as e:
            warnings.warn(f"ONNX model is invalid: {e}", stacklevel=1)
            logging.debug(
                "ONNX model:\n%s\n\nTorchScript graph:\n%s",
                onnxscript.proto2text(onnx_model),
                self.torch_graph,
            )
        return onnx_model<|MERGE_RESOLUTION|>--- conflicted
+++ resolved
@@ -3,11 +3,6 @@
 
 import ctypes
 import logging
-<<<<<<< HEAD
-=======
-import os
-import tempfile
->>>>>>> 677b0761
 import typing
 import warnings
 from typing import Any, Dict, Final, List, Mapping, Optional, Sequence, Tuple, Union
@@ -724,7 +719,6 @@
             # TODO(BowenBao): All local function domain versions are hardcoded as 1.
             unique_custom_domains[function_proto.domain] = 1
 
-<<<<<<< HEAD
         (
             proto,
             _,
@@ -732,16 +726,6 @@
             _,
         ) = self._torch_graph._export_onnx(  # type: ignore[attr-defined] # pylint: disable=protected-access
             initializers={},
-=======
-        initializers_size = sum(
-            _tensor_rawdata_size(tensor) for tensor in self.initializers.values()
-        )
-
-        large_model = initializers_size > _LARGE_MODEL_SIZE_THRESHOLD
-
-        export_kwargs: dict[str, Any] = dict(
-            initializers=self.initializers if include_initializers else {},
->>>>>>> 677b0761
             onnx_opset_version=opset_version,
             dynamic_axes={},
             defer_weight_export=False,
@@ -752,46 +736,9 @@
             add_node_names=True,
             node_attr_to_name={},
         )
-<<<<<<< HEAD
         onnx_model = onnx.load_from_string(proto)
         if include_initializers:
             _add_initializers(onnx_model, self.initializers)
-=======
-
-        # We decided to cache the model to disk when the model is large.
-        # Alternatively, we could build the ONNX `TensorProto`s in memory
-        # and append them to the model proto.
-        # We did not do it because it is harder to get right (vs. PyTorch's battle-tested
-        # implementation) and creating the `TensorProto`s naively (by converting to numpy)
-        # is slow.
-        cache_model_to_disk = include_initializers and large_model
-
-        if cache_model_to_disk:
-            with tempfile.TemporaryDirectory() as temp_dir:
-                onnx_file_path = os.path.join(temp_dir, "exported_model.onnx")
-                export_kwargs["onnx_file_path"] = onnx_file_path
-                (
-                    proto,
-                    _,
-                    _,
-                    _,
-                ) = self._torch_graph._export_onnx(  # type: ignore[attr-defined] # pylint: disable=protected-access
-                    **export_kwargs
-                )
-                onnx_model = onnx.load_from_string(proto)
-                onnx.load_external_data_for_model(onnx_model, temp_dir)
-        else:
-            (
-                proto,
-                _,
-                _,
-                _,
-            ) = self._torch_graph._export_onnx(  # type: ignore[attr-defined] # pylint: disable=protected-access
-                **export_kwargs
-            )
-            onnx_model = onnx.load_from_string(proto)
-
->>>>>>> 677b0761
         onnx_model.functions.extend(function_proto_dict.values())
 
         # `_export_onnx` only exports opset_imports that is visible to it. It does not
@@ -809,14 +756,13 @@
         )
 
         try:
-            if not cache_model_to_disk:
-                # Only check the model if it is in memory.
-                # Otherwise the checker and shape_inference will fail because
-                # we cannot serialize the model.
-                onnx_model = onnx.shape_inference.infer_shapes(
-                    onnx_model, check_type=True, strict_mode=False, data_prop=True
-                )
-                onnx.checker.check_model(onnx_model, full_check=True)
+            # Only check the model if it is in memory.
+            # Otherwise the checker and shape_inference will fail because
+            # we cannot serialize the model.
+            onnx_model = onnx.shape_inference.infer_shapes(
+                onnx_model, check_type=True, strict_mode=False, data_prop=True
+            )
+            onnx.checker.check_model(onnx_model, full_check=True)
         except (onnx.checker.ValidationError, onnx.shape_inference.InferenceError) as e:
             warnings.warn(f"ONNX model is invalid: {e}", stacklevel=1)
             logging.debug(
