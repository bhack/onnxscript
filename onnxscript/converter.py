--- conflicted
+++ resolved
@@ -435,13 +435,9 @@
                 result = self.generate_unique_name(target)
                 callee, args, attrs = r
                 self.emit([result], callee, args, attrs)
-<<<<<<< HEAD
                 if callee.opname == "OptionalHasElement":
-                    return ConverterExpression(result, kind), {args[0]: args[0] + "_tensor"}
-                return ConverterExpression(result, kind)
-=======
+                    return ConverterExpression(result, ConverterExpressionKind.ANY), {args[0]: args[0] + "_tensor"}
                 return ConverterExpression(result, ConverterExpressionKind.ANY)
->>>>>>> f86a8622
             results = [self.generate_unique_name(x) for x in target]
             callee, args, attrs = r
             self.emit(results, callee, args, attrs)
@@ -786,16 +782,12 @@
                               sub_functions=sub_functions,
                               info=DebugInfo(for_stmt, self))
 
-<<<<<<< HEAD
     # Translation of a statement-block to GraphProto attribute
     def translate_block(self, stmts, name, live_defs, parent_stmt=None,
         map_optional_to_tensor=None):
-=======
-    def translate_block(self, stmts, name, live_defs, parent_stmt=None):
         """
         Translation of a statement-block to GraphProto attribute.
         """
->>>>>>> f86a8622
         info_stmt = stmts[0] if len(stmts) > 0 else parent_stmt
         self.enter_scope(name, None)
 
